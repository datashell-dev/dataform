package(default_visibility = ["//visibility:public"])

load("//tools:ts_library.bzl", "ts_library")

ts_library(
    name = "vm",
    srcs = glob(
        ["**/*.ts"],
        exclude = ["utils/**/*.*"],
    ),
    deps = [
        "//common/protos",
        "//core",
        "//protos:ts",
        "@npm//@types/glob",
        "@npm//@types/node",
        "@npm//glob",
        "@npm//vm2",
    ],
)

<<<<<<< HEAD
load("//packages:index.bzl", "pkg_bundle")

externals = [
    "vm2",
    "glob",
    "protobufjs",
    "protobufjs/minimal",
]

pkg_bundle(
    name = "worker_bundle",
    args = ["--environment=FAT_BUNDLE"],
    entry_point = "worker.ts",
    externals = externals,
    deps = [
=======
ts_library(
    name = "compile_loader",
    srcs = [],
    data = [
        ":compile_loader.js",
    ],
    deps = [
        ":vm",
        "@npm//source-map-support",
    ],
)

load("@build_bazel_rules_nodejs//:index.bzl", "nodejs_binary")

# This is a bit nuts. As we fork a process when compiling projects, we
# start a new node instance but within bazel, modules will fail to load in the
# forked process as we don't have a loader script available.
# To fix this, we use the binary rules to generate the bazel loader scripts
# and then execute these scripts instead, so module resulution works.

nodejs_binary(
    name = "compile",
    data = [
>>>>>>> 88072804
        ":vm",
        "@npm//source-map-support",
    ],
    entry_point = ":compile.ts",
    templated_args = ["--node_options=--require=source-map-support/register"],
)<|MERGE_RESOLUTION|>--- conflicted
+++ resolved
@@ -19,7 +19,6 @@
     ],
 )
 
-<<<<<<< HEAD
 load("//packages:index.bzl", "pkg_bundle")
 
 externals = [
@@ -33,36 +32,11 @@
     name = "worker_bundle",
     args = ["--environment=FAT_BUNDLE"],
     entry_point = "worker.ts",
+    entry_point = ":compile.ts",
     externals = externals,
-    deps = [
-=======
-ts_library(
-    name = "compile_loader",
-    srcs = [],
-    data = [
-        ":compile_loader.js",
-    ],
+    templated_args = ["--node_options=--require=source-map-support/register"],
     deps = [
         ":vm",
         "@npm//source-map-support",
     ],
-)
-
-load("@build_bazel_rules_nodejs//:index.bzl", "nodejs_binary")
-
-# This is a bit nuts. As we fork a process when compiling projects, we
-# start a new node instance but within bazel, modules will fail to load in the
-# forked process as we don't have a loader script available.
-# To fix this, we use the binary rules to generate the bazel loader scripts
-# and then execute these scripts instead, so module resulution works.
-
-nodejs_binary(
-    name = "compile",
-    data = [
->>>>>>> 88072804
-        ":vm",
-        "@npm//source-map-support",
-    ],
-    entry_point = ":compile.ts",
-    templated_args = ["--node_options=--require=source-map-support/register"],
 )
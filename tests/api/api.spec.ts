import { Builder, compile, credentials, query, Runner } from "@dataform/api";
import { IDbAdapter } from "@dataform/api/dbadapters";
import { BigQueryDbAdapter } from "@dataform/api/dbadapters/bigquery";
import * as utils from "@dataform/core/utils";
import { dataform } from "@dataform/protos";
import { fail } from "assert";
import { assert, config, expect } from "chai";
import { asPlainObject, cleanSql } from "df/tests/utils";
import * as path from "path";
import * as stackTrace from "stack-trace";
import { anyString, anything, instance, mock, when } from "ts-mockito";

config.truncateThreshold = 0;

describe("@dataform/api", () => {
  describe("build", () => {
    const TEST_GRAPH: dataform.ICompiledGraph = dataform.CompiledGraph.create({
      projectConfig: { warehouse: "redshift" },
      tables: [
        {
          name: "schema.a",
          target: {
            schema: "schema",
            name: "a"
          },
          query: "query",
          dependencies: ["schema.b"]
        },
        {
          name: "schema.b",
          target: {
            schema: "schema",
            name: "b"
          },
          query: "query",
          dependencies: ["schema.c"],
          disabled: true
        },
        {
          name: "schema.c",
          target: {
            schema: "schema",
            name: "c"
          },
          query: "query"
        }
      ]
    });

    const TEST_STATE = dataform.WarehouseState.create({ tables: [] });

    it("include_deps", () => {
      const builder = new Builder(
        TEST_GRAPH,
        { actions: ["schema.a"], includeDependencies: true },
        TEST_STATE
      );
      const executionGraph = builder.build();
      const includedActionNames = executionGraph.actions.map(n => n.name);
      expect(includedActionNames).includes("schema.a");
      expect(includedActionNames).includes("schema.b");
    });

    it("exclude_deps", () => {
      const builder = new Builder(
        TEST_GRAPH,
        { actions: ["schema.a"], includeDependencies: false },
        TEST_STATE
      );
      const executionGraph = builder.build();
      const includedActionNames = executionGraph.actions.map(n => n.name);
      expect(includedActionNames).includes("schema.a");
      expect(includedActionNames).not.includes("schema.b");
    });

    it("exclude_disabled", () => {
      const builder = new Builder(TEST_GRAPH, { includeDependencies: true }, TEST_STATE);
      const executionGraph = builder.build();

      const actionA = executionGraph.actions.find(n => n.name === "schema.a");
      const actionB = executionGraph.actions.find(n => n.name === "schema.b");
      const actionC = executionGraph.actions.find(n => n.name === "schema.c");

      assert.exists(actionA);
      assert.exists(actionB);
      assert.exists(actionC);

      expect(actionA)
        .to.have.property("tasks")
        .to.be.an("array").that.not.is.empty;
      expect(actionB)
        .to.have.property("tasks")
        .to.be.an("array").that.is.empty;
      expect(actionC)
        .to.have.property("tasks")
        .to.be.an("array").that.not.is.empty;
    });

    it("build_with_errors", () => {
      expect(() => {
        const graphWithErrors: dataform.ICompiledGraph = dataform.CompiledGraph.create({
          projectConfig: { warehouse: "redshift" },
          graphErrors: { compilationErrors: [{ message: "Some critical error" }] },
          tables: [{ name: "a", target: { schema: "schema", name: "a" } }]
        });

        const builder = new Builder(graphWithErrors, {}, TEST_STATE);
        builder.build();
      }).to.throw();
    });

    it("trying to fully refresh a protected dataset fails", () => {
      const testGraph = dataform.CompiledGraph.create(TEST_GRAPH);
      testGraph.tables[0].protected = true;
      const builder = new Builder(TEST_GRAPH, { fullRefresh: true }, TEST_STATE);
      expect(() => builder.build()).to.throw();
    });

    it("action_types", () => {
      const graph: dataform.ICompiledGraph = dataform.CompiledGraph.create({
        projectConfig: { warehouse: "redshift" },
        tables: [
          { name: "a", target: { schema: "schema", name: "a" }, type: "table" },
          {
            name: "b",
            target: { schema: "schema", name: "b" },
            type: "incremental",
            where: "test"
          },
          { name: "c", target: { schema: "schema", name: "c" }, type: "view" }
        ],
        operations: [
          {
            name: "d",
            target: { schema: "schema", name: "d" },
            queries: ["create or replace view schema.someview as select 1 as test"]
          }
        ],
        assertions: [{ name: "e", target: { schema: "schema", name: "d" } }]
      });

      const builder = new Builder(graph, {}, TEST_STATE);
      const executedGraph = builder.build();

      expect(executedGraph)
        .to.have.property("actions")
        .to.be.an("array").that.is.not.empty;

      graph.tables.forEach((t: dataform.ITable) => {
        const action = executedGraph.actions.find(item => item.name === t.name);
        expect(action).to.include({ type: "table", target: t.target, tableType: t.type });
      });

      graph.operations.forEach((o: dataform.IOperation) => {
        const action = executedGraph.actions.find(item => item.name === o.name);
        expect(action).to.include({ type: "operation", target: o.target });
      });

      graph.assertions.forEach((a: dataform.IAssertion) => {
        const action = executedGraph.actions.find(item => item.name === a.name);
        expect(action).to.include({ type: "assertion" });
      });
    });

    it("inline_tables", () => {
      const graph: dataform.ICompiledGraph = dataform.CompiledGraph.create({
        projectConfig: { warehouse: "bigquery" },
        tables: [
          { name: "a", target: { schema: "schema", name: "a" }, type: "table", dependencies: [] },
          {
            name: "b",
            target: { schema: "schema", name: "b" },
            type: "inline",
            dependencies: ["a"]
          },
          { name: "c", target: { schema: "schema", name: "c" }, type: "table", dependencies: ["a"] }
        ]
      });

      const builder = new Builder(graph, {}, TEST_STATE);
      const executedGraph = builder.build();

      expect(executedGraph).to.exist;
      expect(executedGraph)
        .to.have.property("actions")
        .to.be.an("array").that.is.not.empty;

      const actionNames = executedGraph.actions.map(action => action.name);

      expect(actionNames).includes("a");
      expect(actionNames).not.includes("b");
      expect(actionNames).includes("c");
    });

    const TEST_GRAPH_WITH_TAGS: dataform.ICompiledGraph = dataform.CompiledGraph.create({
      projectConfig: { warehouse: "bigquery" },
      operations: [
        {
          name: "op_a",
          tags: ["tag1"],
          queries: ["create or replace view schema.someview as select 1 as test"]
        },
        {
          name: "op_b",
          dependencies: ["op_a"],
          tags: ["tag2"],
          queries: ["create or replace view schema.someview as select 1 as test"]
        },
        {
          name: "op_c",
          dependencies: ["op_a"],
          tags: ["tag3"],
          queries: ["create or replace view schema.someview as select 1 as test"]
        },
        {
          name: "op_d",
          tags: ["tag3"],
          queries: ["create or replace view schema.someview as select 1 as test"]
        }
      ],
      tables: [
        {
          name: "tab_a",
          dependencies: ["op_d"],
          target: {
            schema: "schema",
            name: "a"
          },
          tags: ["tag1", "tag2"]
        }
      ]
    });
    it("build actions with --tags (with dependencies)", () => {
      const builder = new Builder(
        TEST_GRAPH_WITH_TAGS,
        {
          actions: ["op_b", "op_d"],
          tags: ["tag1", "tag2", "tag4"],
          includeDependencies: true
        },
        TEST_STATE
      );
      const executedGraph = builder.build();
      const actionNames = executedGraph.actions.map(n => n.name);
      expect(actionNames).includes("op_a");
      expect(actionNames).includes("op_b");
      expect(actionNames).not.includes("op_c");
      expect(actionNames).includes("op_d");
      expect(actionNames).includes("tab_a");
    });

    it("build actions with --tags but without --actions (without dependencies)", () => {
      const builder = new Builder(
        TEST_GRAPH_WITH_TAGS,
        {
          tags: ["tag1", "tag2", "tag4"],
          includeDependencies: false
        },
        TEST_STATE
      );
      const executedGraph = builder.build();
      const actionNames = executedGraph.actions.map(n => n.name);
      expect(actionNames).includes("op_a");
      expect(actionNames).includes("op_b");
      expect(actionNames).not.includes("op_c");
      expect(actionNames).not.includes("op_d");
      expect(actionNames).includes("tab_a");
    });
  });

  describe("sql_generating", () => {
    it("bigquery_incremental", () => {
      const graph = dataform.CompiledGraph.create({
        projectConfig: { warehouse: "bigquery" },
        tables: [
          {
            name: "incremental",
            target: {
              schema: "schema",
              name: "incremental"
            },
            type: "incremental",
            query: "select 1 as test",
            where: "true"
          }
        ]
      });
      const state = dataform.WarehouseState.create({
        tables: [
          {
            target: {
              schema: "schema",
              name: "incremental"
            },
            type: "table",
            fields: [
              {
                name: "existing_field"
              }
            ]
          }
        ]
      });
      const executionGraph = new Builder(graph, {}, state).build();
      expect(executionGraph.actions.filter(n => n.name === "incremental")).is.not.empty;
      expect(
        cleanSql(executionGraph.actions.filter(n => n.name === "incremental")[0].tasks[0].statement)
      ).equals(
        cleanSql(
          `insert into \`schema.incremental\` (existing_field)
           select existing_field from (
             select * from (select 1 as test) as subquery
             where true
           ) as insertions`
        )
      );
    });

    it("redshift_create", () => {
      const testGraph: dataform.ICompiledGraph = dataform.CompiledGraph.create({
        projectConfig: { warehouse: "redshift" },
        tables: [
          {
            name: "redshift_all",
            target: {
              schema: "schema",
              name: "redshift_all"
            },
            query: "query",
            redshift: {
              distKey: "column1",
              distStyle: "even",
              sortKeys: ["column1", "column2"],
              sortStyle: "compound"
            }
          },
          {
            name: "redshift_only_sort",
            target: {
              schema: "schema",
              name: "redshift_only_sort"
            },
            query: "query",
            redshift: {
              sortKeys: ["column1"],
              sortStyle: "interleaved"
            }
          },
          {
            name: "redshift_only_dist",
            target: {
              schema: "schema",
              name: "redshift_only_dist"
            },
            query: "query",
            redshift: {
              distKey: "column1",
              distStyle: "even"
            }
          },
          {
            name: "redshift_without_redshift",
            target: {
              schema: "schema",
              name: "redshift_without_redshift"
            },
            query: "query"
          }
        ]
      });
      const testState = dataform.WarehouseState.create({});
      const expectedSQL = [
        'create table "schema"."redshift_all_temp" diststyle even distkey (column1) compound sortkey (column1, column2) as query',
        'create table "schema"."redshift_only_sort_temp" interleaved sortkey (column1) as query',
        'create table "schema"."redshift_only_dist_temp" diststyle even distkey (column1) as query',
        'create table "schema"."redshift_without_redshift_temp" as query'
      ];

      const builder = new Builder(testGraph, {}, testState);
      const executionGraph = builder.build();

      expect(executionGraph.actions)
        .to.be.an("array")
        .to.have.lengthOf(4);

      executionGraph.actions.forEach((action, index) => {
        expect(action)
          .to.have.property("tasks")
          .to.be.an("array").that.is.not.empty;

        const statements = action.tasks.map(item => item.statement);
        expect(statements).includes(expectedSQL[index]);
      });
    });

    it("bigquery_partitionby", () => {
      const testGraph: dataform.ICompiledGraph = dataform.CompiledGraph.create({
        projectConfig: { warehouse: "bigquery" },
        tables: [
          {
            name: "partitionby",
            target: {
              schema: "schema",
              name: "name"
            },
            type: "table",
            query: "select 1 as test",
            bigquery: {
              partitionBy: "DATE(test)"
            }
          },
          {
            name: "plain",
            target: {
              schema: "schema",
              name: "name"
            },
            type: "table",
            query: "select 1 as test"
          }
        ]
      });
      const expectedExecutionActions: dataform.IExecutionAction[] = [
        {
          name: "partitionby",
          type: "table",
          tableType: "table",
          target: {
            schema: "schema",
            name: "name"
          },
          tasks: [
            {
              type: "statement",
              statement:
                "create or replace table `schema.name` partition by DATE(test) as select 1 as test"
            }
          ]
        },
        {
          name: "plain",
          type: "table",
          tableType: "table",
          target: {
            schema: "schema",
            name: "name"
          },
          tasks: [
            {
              type: "statement",
              statement: "create or replace table `schema.name`  as select 1 as test"
            }
          ]
        }
      ];
      const executionGraph = new Builder(testGraph, {}, dataform.WarehouseState.create({})).build();
      expect(asPlainObject(executionGraph.actions)).deep.equals(
        asPlainObject(expectedExecutionActions)
      );
    });

    it("snowflake", () => {
      const testGraph: dataform.ICompiledGraph = dataform.CompiledGraph.create({
        projectConfig: { warehouse: "snowflake" },
        tables: [
          {
            name: "a",
            target: {
              schema: "schema",
              name: "a"
            },
            query: "select 1 as test"
          },
          {
            name: "b",
            target: {
              schema: "schema",
              name: "b"
            },
            dependencies: ["a"],
            query: "select 1 as test"
          }
        ]
      });
      const testState = dataform.WarehouseState.create({});
      const builder = new Builder(testGraph, {}, testState);
      const executionGraph = builder.build();

      expect(executionGraph.actions)
        .to.be.an("array")
        .to.have.lengthOf(2);

      executionGraph.actions.forEach((action, index) => {
        expect(action)
          .to.have.property("tasks")
          .to.be.an("array").that.is.not.empty;

        const statements = action.tasks.map(item => item.statement);
        expect(statements).includes(
          `create or replace table "schema"."${action.name}" as select 1 as test`
        );
      });
    });
  });

  describe("init", () => {
    it("init", async function() {
      this.timeout(30000);

      // create temp directory
      const projectDir = "df/examples/init";

      // Project has already been initialized via the tests script, check data is valid.

      // compile project
      const graph = await compile({ projectDir }).catch(error => error);
      expect(graph).to.not.be.an.instanceof(Error);

      const gErrors = utils.validate(graph);

      expect(gErrors)
        .to.have.property("compilationErrors")
        .to.be.an("array").that.is.empty;
      expect(gErrors)
        .to.have.property("validationErrors")
        .to.be.an("array").that.is.empty;
    });
  });

  describe("compile", () => {
    it("bigquery_example", async () => {
      const graph = await compile({
        projectDir: path.resolve("df/examples/common_v1"),
        projectConfigOverride: { warehouse: "bigquery", gcloudProjectId: "tada-analytics" }
      });
      const tableNames = graph.tables.map((t: dataform.ITable) => t.name);

      expect(graph.graphErrors).to.eql(dataform.GraphErrors.create());

      // Check JS blocks get processed.
      expect(tableNames).includes("df_integration_test.example_js_blocks");
      const exampleJsBlocks = graph.tables.filter(
        (t: dataform.ITable) => t.name === "df_integration_test.example_js_blocks"
      )[0];
      expect(exampleJsBlocks.type).equals("table");
      expect(exampleJsBlocks.query).equals("select 1 as foo");

      // Check we can import and use an external package.
      expect(tableNames).includes("df_integration_test.example_incremental");
      const exampleIncremental = graph.tables.filter(
        (t: dataform.ITable) => t.name === "df_integration_test.example_incremental"
      )[0];
      expect(exampleIncremental.query).equals("select current_timestamp() as ts");
      expect(exampleIncremental.where.trim()).equals(
        "ts > (select max(ts) from `tada-analytics.df_integration_test.example_incremental`) or (select max(ts) from `tada-analytics.df_integration_test.example_incremental`) is null"
      );

      // Check tables defined in includes are not included.
      expect(tableNames).not.includes("example_ignore");

      // Check SQL files with raw back-ticks get escaped.
      expect(tableNames).includes("df_integration_test.example_backticks");
      const exampleBackticks = graph.tables.filter(
        (t: dataform.ITable) => t.name === "df_integration_test.example_backticks"
      )[0];
      expect(cleanSql(exampleBackticks.query)).equals(
        "select * from `tada-analytics.df_integration_test.sample_data`"
      );

      // Check deferred calls to table resolve to the correct definitions file.
      expect(tableNames).includes("df_integration_test.example_deferred");
      const exampleDeferred = graph.tables.filter(
        (t: dataform.ITable) => t.name === "df_integration_test.example_deferred"
      )[0];
      expect(exampleDeferred.fileName).includes("definitions/example_deferred.js");

      // Check inline tables
      expect(tableNames).includes("df_integration_test.example_inline");
      const exampleInline = graph.tables.filter(
        (t: dataform.ITable) => t.name === "df_integration_test.example_inline"
      )[0];
      expect(exampleInline.type).equals("inline");
      expect(exampleInline.query).equals(
        "\nselect * from `tada-analytics.df_integration_test.sample_data`"
      );
      expect(exampleInline.dependencies).includes("df_integration_test.sample_data");

      expect(tableNames).includes("df_integration_test.example_using_inline");
      const exampleUsingInline = graph.tables.filter(
        (t: dataform.ITable) => t.name === "df_integration_test.example_using_inline"
      )[0];
      expect(exampleUsingInline.type).equals("table");
      expect(exampleUsingInline.query).equals(
        "\nselect * from (\nselect * from `tada-analytics.df_integration_test.sample_data`)\nwhere true"
      );
      expect(exampleUsingInline.dependencies).includes("df_integration_test.sample_data");

      // Check view
      expect(tableNames).includes("df_integration_test.example_view");
      const exampleView = graph.tables.filter(
        (t: dataform.ITable) => t.name === "df_integration_test.example_view"
      )[0];
      expect(exampleView.type).equals("view");
      expect(exampleView.query).equals(
        "\nselect * from `tada-analytics.df_integration_test.sample_data`"
      );
      expect(exampleView.dependencies).deep.equals(["df_integration_test.sample_data"]);

      // Check table
      expect(tableNames).includes("df_integration_test.example_table");
      const exampleTable = graph.tables.filter(
        (t: dataform.ITable) => t.name === "df_integration_test.example_table"
      )[0];
      expect(exampleTable.type).equals("table");
      expect(exampleTable.query).equals(
        "\nselect * from `tada-analytics.df_integration_test.sample_data`"
      );
      expect(exampleTable.dependencies).deep.equals(["df_integration_test.sample_data"]);

      // Check sample data
      expect(tableNames).includes("df_integration_test.sample_data");
      const exampleSampleData = graph.tables.filter(
        (t: dataform.ITable) => t.name === "df_integration_test.sample_data"
      )[0];
      expect(exampleSampleData.type).equals("view");
      expect(exampleSampleData.query).equals(
        "select 1 as sample union all\nselect 2 as sample union all\nselect 3 as sample"
      );
      expect(exampleSampleData.dependencies).to.eql([]);
    });

    for (const schemaSuffix of ["", "suffix"]) {
      const schemaWithSuffix = (schema: string) =>
        schemaSuffix ? `${schema}_${schemaSuffix}` : schema;

      it(`bigquery using v2 language compiles with suffix "${schemaSuffix}"`, async () => {
        const graph = await compile({
          projectDir: path.resolve("df/examples/bigquery_language_v2"),
          projectConfigOverride: { schemaSuffix }
        });
        expect(graph.graphErrors).to.eql(
          dataform.GraphErrors.create({
            compilationErrors: [
              dataform.CompilationError.create({
                fileName: "definitions/has_compile_errors/assertion_with_bigquery.sqlx",
                message: "Actions may only specify 'bigquery: { ... }' if they create a dataset."
              }),
              dataform.CompilationError.create({
                fileName: "definitions/has_compile_errors/assertion_with_output.sqlx",
                message:
                  "Actions may only specify 'hasOutput: true' if they are of type 'operations' or create a dataset."
              }),
              dataform.CompilationError.create({
                fileName: "definitions/has_compile_errors/assertion_with_postops.sqlx",
                message: "Actions may only include post_operations if they create a dataset."
              }),
              dataform.CompilationError.create({
                fileName: "definitions/has_compile_errors/assertion_with_preops.sqlx",
                message: "Actions may only include pre_operations if they create a dataset."
              }),
              dataform.CompilationError.create({
                fileName: "definitions/has_compile_errors/assertion_with_redshift.sqlx",
                message: "Actions may only specify 'redshift: { ... }' if they create a dataset."
              }),
              dataform.CompilationError.create({
                fileName: "definitions/has_compile_errors/disabled_assertion.sqlx",
                message: "Actions may only specify 'disabled: true' if they create a dataset."
              }),
              dataform.CompilationError.create({
                fileName: "definitions/has_compile_errors/protected_assertion.sqlx",
                message:
                  "Actions may only specify 'protected: true' if they are of type 'incremental'."
              }),
              dataform.CompilationError.create({
                fileName: "definitions/has_compile_errors/view_with_incremental.sqlx",
                message:
                  "Actions may only include incremental_where if they are of type 'incremental'."
              }),
              dataform.CompilationError.create({
                fileName: "definitions/has_compile_errors/view_with_multiple_statements.sqlx",
                message:
                  "Actions may only contain more than one SQL statement if they are of type 'operations'."
              })
            ]
          })
        );

        // Check JS blocks get processed.
        const exampleJsBlocks = graph.tables.find(
          (t: dataform.ITable) =>
            t.name === schemaWithSuffix("df_integration_test") + ".example_js_blocks"
        );
        expect(exampleJsBlocks).to.not.be.undefined;
        expect(exampleJsBlocks.type).equals("table");
        expect(exampleJsBlocks.query.trim()).equals("select 1 as foo");

        // Check we can import and use an external package.
        const exampleIncremental = graph.tables.find(
          (t: dataform.ITable) =>
            t.name === schemaWithSuffix("df_integration_test") + ".example_incremental"
        );
        expect(exampleIncremental).to.not.be.undefined;
        expect(exampleIncremental.protected).eql(true);
        expect(exampleIncremental.query.trim()).equals("select current_timestamp() as ts");
        expect(exampleIncremental.where.trim()).equals(
          `ts > (select max(ts) from \`tada-analytics.${schemaWithSuffix(
            "df_integration_test"
          )}.example_incremental\`) or (select max(ts) from \`tada-analytics.${schemaWithSuffix(
            "df_integration_test"
          )}.example_incremental\`) is null`
        );

        // Check tables defined in includes are not included.
        const exampleIgnore = graph.tables.find(
          (t: dataform.ITable) => t.name === "example_ignore"
        );
        expect(exampleIgnore).to.be.undefined;
        const exampleIgnore_2 = graph.tables.find(
          (t: dataform.ITable) =>
            t.name === schemaWithSuffix("df_integration_test") + ".example_ignore"
        );
        expect(exampleIgnore).to.be.undefined;

        // Check SQL files with raw back-ticks get escaped.
        const exampleBackticks = graph.tables.find(
          (t: dataform.ITable) =>
            t.name === schemaWithSuffix("df_integration_test") + ".example_backticks"
        );
        expect(exampleBackticks).to.not.be.undefined;
        expect(cleanSql(exampleBackticks.query)).equals(
          "select * from `tada-analytics.df_integration_test.sample_data`"
        );
        expect(exampleBackticks.preOps).to.eql([
          '\n    GRANT SELECT ON `tada-analytics.df_integration_test.sample_data` TO GROUP "allusers@dataform.co"\n'
        ]);
        expect(exampleBackticks.postOps).to.eql([]);

        // Check deferred calls to table resolve to the correct definitions file.
        const exampleDeferred = graph.tables.find(
          (t: dataform.ITable) =>
            t.name === schemaWithSuffix("df_integration_test") + ".example_deferred"
        );
        expect(exampleDeferred).to.not.be.undefined;
        expect(exampleDeferred.fileName).includes("definitions/example_deferred.js");

        // Check inline tables
        const exampleInline = graph.tables.find(
          (t: dataform.ITable) =>
            t.name === schemaWithSuffix("df_integration_test") + ".example_inline"
        );
        expect(exampleInline).to.not.be.undefined;
        expect(exampleInline.type).equals("inline");
        expect(exampleInline.query.trim()).equals(
          `select * from \`tada-analytics.${schemaWithSuffix("df_integration_test")}.sample_data\``
        );
        expect(exampleInline.dependencies).includes(
          schemaWithSuffix("df_integration_test") + ".sample_data"
        );

        const exampleUsingInline = graph.tables.find(
          (t: dataform.ITable) =>
            t.name === schemaWithSuffix("df_integration_test") + ".example_using_inline"
        );
        expect(exampleUsingInline).to.not.be.undefined;
        expect(exampleUsingInline.type).equals("table");
        expect(exampleUsingInline.query.trim()).equals(
          `select * from (\n\nselect * from \`tada-analytics.${schemaWithSuffix(
            "df_integration_test"
          )}.sample_data\`\n)\nwhere true`
        );
        expect(exampleUsingInline.dependencies).includes(
          schemaWithSuffix("df_integration_test") + ".sample_data"
        );

        // Check view
        const exampleView = graph.tables.find(
          (t: dataform.ITable) =>
            t.name === schemaWithSuffix("df_integration_test") + ".example_view"
        );
        expect(exampleView).to.not.be.undefined;
        expect(exampleView.type).equals("view");
        expect(exampleView.query.trim()).equals(
          `select * from \`tada-analytics.${schemaWithSuffix("df_integration_test")}.sample_data\``
        );
        expect(exampleView.dependencies).deep.equals([
          schemaWithSuffix("df_integration_test") + ".sample_data"
        ]);
        expect(exampleView.tags).to.eql([]);

        // Check table
        const exampleTable = graph.tables.find(
          (t: dataform.ITable) =>
            t.name === schemaWithSuffix("df_integration_test") + ".example_table"
        );
        expect(exampleTable).to.not.be.undefined;
        expect(exampleTable.type).equals("table");
        expect(exampleTable.query.trim()).equals(
          `select * from \`tada-analytics.${schemaWithSuffix(
            "df_integration_test"
          )}.sample_data\`\n\n-- here \${"is"} a \`comment\n\n/* \${"another"} \` backtick \` containing \`\`\`comment */`
        );
        expect(exampleTable.dependencies).deep.equals([
          schemaWithSuffix("df_integration_test") + ".sample_data"
        ]);
        expect(exampleTable.preOps).to.eql([]);
        expect(exampleTable.postOps).to.eql([
          `\n    GRANT SELECT ON \`tada-analytics.${schemaWithSuffix(
            "df_integration_test"
          )}.example_table\` TO GROUP "allusers@dataform.co"\n`,
          `\n    GRANT SELECT ON \`tada-analytics.${schemaWithSuffix(
            "df_integration_test"
          )}.example_table\` TO GROUP "otherusers@dataform.co"\n`
        ]);
        expect(exampleTable.tags).to.eql([]);

        // Check Table with tags
        const exampleTableWithTags = graph.tables.find(
          (t: dataform.ITable) =>
            t.name === schemaWithSuffix("df_integration_test") + ".example_table_with_tags"
        );
        expect(exampleTableWithTags).to.not.be.undefined;
        expect(exampleTableWithTags.tags).to.eql(["tag1", "tag2", "tag3"]);

        // Check sample data
        const exampleSampleData = graph.tables.find(
          (t: dataform.ITable) =>
            t.name === schemaWithSuffix("df_integration_test") + ".sample_data"
        );
        expect(exampleSampleData).to.not.be.undefined;
        expect(exampleSampleData.type).equals("view");
        expect(exampleSampleData.query.trim()).equals(
          "select 1 as sample union all\nselect 2 as sample union all\nselect 3 as sample"
        );
        expect(exampleSampleData.dependencies).to.eql([]);
        expect(exampleSampleData.actionDescriptor).to.eql(
          dataform.ActionDescriptor.create({
            description: "This is some sample data.",
            columns: [
              dataform.ColumnDescriptor.create({
                description: "Sample integers.",
                path: ["sample"]
              })
            ]
          })
        );

        // Check schema overrides defined in "config {}"
        const exampleUsingOverriddenSchema = graph.tables.find(
          (t: dataform.ITable) =>
            t.name === schemaWithSuffix("override_schema") + ".override_schema_example"
        );

        expect(exampleUsingOverriddenSchema).to.not.be.undefined;
        expect(exampleUsingOverriddenSchema.target.schema).equals(
          schemaWithSuffix("override_schema")
        );
        expect(exampleUsingOverriddenSchema.type).equals("view");
        expect(exampleUsingOverriddenSchema.query.trim()).equals(
          "select 1 as test_schema_override"
        );

        // Check schema overrides defined in "config {}" -- case with schema unchanged
        const exampleUsingOverriddenSchemaUnchanged = graph.tables.find(
          (t: dataform.ITable) =>
            t.name ===
            schemaWithSuffix("df_integration_test") + ".override_schema_example_unchanged"
        );

        expect(exampleUsingOverriddenSchemaUnchanged).to.not.be.undefined;
        expect(exampleUsingOverriddenSchemaUnchanged.target.schema).equals(
          schemaWithSuffix("df_integration_test")
        );
        expect(exampleUsingOverriddenSchemaUnchanged.type).equals("view");
        expect(exampleUsingOverriddenSchemaUnchanged.query.trim()).equals(
          "select 1 as test_schema_override"
        );

        // Check assertion
        const exampleAssertion = graph.assertions.find(
          (a: dataform.IAssertion) => a.name === schemaWithSuffix("hi_there") + ".example_assertion"
        );
        expect(exampleAssertion).to.not.be.undefined;
        expect(exampleAssertion.target.schema).equals(schemaWithSuffix("hi_there"));
        expect(exampleAssertion.query.trim()).equals(
          `select * from \`tada-analytics.${schemaWithSuffix(
            "df_integration_test"
          )}.sample_data\` where sample = 100`
        );
        expect(exampleAssertion.dependencies).to.eql([
          schemaWithSuffix("df_integration_test") + ".sample_data"
        ]);
        expect(exampleAssertion.tags).to.eql([]);
        expect(exampleAssertion.actionDescriptor).to.eql(
          dataform.ActionDescriptor.create({
            description: "An example assertion looking for incorrect 'sample' values."
          })
        );

        // Check Assertion with tags
        const exampleAssertionWithTags = graph.assertions.find(
          (a: dataform.IAssertion) =>
            a.name ===
            schemaWithSuffix("df_integration_test_assertions") + ".example_assertion_with_tags"
        );
        expect(exampleAssertionWithTags).to.not.be.undefined;
        expect(exampleAssertionWithTags.target.schema).equals(
          schemaWithSuffix("df_integration_test_assertions")
        );
        expect(exampleAssertionWithTags.tags).to.eql(["tag1", "tag2"]);

        // Check example operations file
        const exampleOperations = graph.operations.find(
          (o: dataform.IOperation) =>
            o.name === schemaWithSuffix("df_integration_test") + ".example_operations"
        );
        expect(exampleOperations).to.not.be.undefined;
        expect(exampleOperations.hasOutput).is.false;
        expect(exampleOperations.queries).to.eql([
          "\n\nCREATE OR REPLACE VIEW someschema.someview AS (SELECT 1 AS test)\n",
          `\nDROP VIEW IF EXISTS \`tada-analytics.${schemaWithSuffix(
            "override_schema"
          )}.override_schema_example\`\n`
        ]);
        expect(exampleOperations.dependencies).to.eql([
          schemaWithSuffix("df_integration_test") + ".example_inline",
          schemaWithSuffix("override_schema") + ".override_schema_example"
        ]);
        expect(exampleOperations.tags).to.eql([]);

        // Check example operation with output.
        const exampleOperationWithOutput = graph.operations.find(
          (o: dataform.IOperation) =>
            o.name === schemaWithSuffix("df_integration_test") + ".example_operation_with_output"
        );
        expect(exampleOperationWithOutput).to.not.be.undefined;
        expect(exampleOperationWithOutput.target.schema).equals(
          schemaWithSuffix("df_integration_test")
        );
        expect(exampleOperationWithOutput.target.name).equals("example_operation_with_output");
        expect(exampleOperationWithOutput.queries).to.eql([
          `\nCREATE OR REPLACE VIEW \`tada-analytics.${schemaWithSuffix(
            "df_integration_test"
          )}.example_operation_with_output\` AS (SELECT * FROM \`tada-analytics.some_external_schema_name.very_important_external_table\`)`
        ]);
        expect(exampleOperationWithOutput.dependencies).to.eql([
          "some_external_schema_name.very_important_external_table"
        ]);
        expect(exampleOperationWithOutput.actionDescriptor).to.eql(
          dataform.ActionDescriptor.create({
            description: "An example operations file which outputs a dataset.",
            columns: [
              dataform.ColumnDescriptor.create({
                description: "Just 1!",
                path: ["TEST"]
              })
            ]
          })
        );

        // Check Operation with tags
        const exampleOperationsWithTags = graph.operations.find(
          (o: dataform.IOperation) =>
            o.name === schemaWithSuffix("df_integration_test") + ".example_operations_with_tags"
        );
        expect(exampleOperationsWithTags).to.not.be.undefined;
        expect(exampleOperationsWithTags.tags).to.eql(["tag1"]);

        // Check declaration.
        const exampleDeclaration = graph.declarations.find(
          d => d.name === "some_external_schema_name.very_important_external_table"
        );
        expect(exampleDeclaration).to.not.be.undefined;
        expect(exampleDeclaration.target).eql(
          dataform.Target.create({
            schema: "some_external_schema_name",
            name: "very_important_external_table"
          })
        );
        expect(exampleDeclaration.actionDescriptor.description).to.equal(
          "This table is not generated by Dataform!"
        );

        // Check testcases.
        const testCase = graph.tests.find(t => t.name === "example_test_case");
        expect(testCase.testQuery.trim()).equals(
          "select * from (\n    select 'hi' as faked union all\n    select 'ben' as faked union all\n    select 'sup?' as faked\n)\n\n-- here ${\"is\"} a `comment\n\n/* ${\"another\"} ` backtick ` containing ```comment */"
        );
        expect(testCase.expectedOutputQuery.trim()).equals(
          "select 'hi' as faked union all\nselect 'ben' as faked union all\nselect 'sup?' as faked"
        );

        const testCaseFQ = graph.tests.find(t => t.name === "example_test_case_fq_ref");
        expect(testCaseFQ.testQuery.trim()).equals(
          "select * from (\n    select 'hi' as faked union all\n    select 'ben' as faked union all\n    select 'sup?' as faked\n)\n\n-- here ${\"is\"} a `comment\n\n/* ${\"another\"} ` backtick ` containing ```comment */"
        );
        expect(testCaseFQ.expectedOutputQuery.trim()).equals(
          "select 'hi' as faked union all\nselect 'ben' as faked union all\nselect 'sup?' as faked"
        );
      });
    }

    it("schema overrides", async () => {
      const graph = await compile({
        projectDir: path.resolve("df/examples/common_v1"),
        schemaSuffixOverride: "suffix"
      });
      expect(graph.projectConfig.schemaSuffix).to.equal("suffix");
      graph.tables.forEach(table =>
        expect(table.target.schema).to.match(
          /^(df_integration_test_suffix|override_schema_suffix)$/
        )
      );
    });

    it("redshift_example", () => {
      return compile({ projectDir: "df/examples/common_v1" }).then(graph => {
        const tableNames = graph.tables.map((t: dataform.ITable) => t.name);

        // Check we can import and use an external package.
        expect(tableNames).includes("df_integration_test.example_incremental");
        const exampleIncremental = graph.tables.filter(
          (t: dataform.ITable) => t.name === "df_integration_test.example_incremental"
        )[0];
        expect(exampleIncremental.query).equals("select current_timestamp::timestamp as ts");

        // Check inline tables
        expect(tableNames).includes("df_integration_test.example_inline");
        const exampleInline = graph.tables.filter(
          (t: dataform.ITable) => t.name === "df_integration_test.example_inline"
        )[0];
        expect(exampleInline.type).equals("inline");
        expect(exampleInline.query).equals('\nselect * from "df_integration_test"."sample_data"');
        expect(exampleInline.dependencies).includes("df_integration_test.sample_data");

        expect(tableNames).includes("df_integration_test.example_using_inline");
        const exampleUsingInline = graph.tables.filter(
          (t: dataform.ITable) => t.name === "df_integration_test.example_using_inline"
        )[0];
        expect(exampleUsingInline.type).equals("table");
        expect(exampleUsingInline.query).equals(
          '\nselect * from (\nselect * from "df_integration_test"."sample_data")\nwhere true'
        );
        expect(exampleUsingInline.dependencies).includes("df_integration_test.sample_data");
      });
    });

    it("bigquery_with_errors_example", async () => {
      const expectedResults = [
        {
          fileName: "definitions/test.js",
          message: /Error in JS/,
          lineNumber: 4
        },
        {
          fileName: "definitions/example_js_blocks.sql",
          message: /Error in multiline comment/
        },
        {
          fileName: "definitions/example_table.sql",
          message: /ref_with_error is not defined/
        }
      ];
      const graph = await compile({
        projectDir: path.resolve("df/examples/bigquery_with_errors")
      }).catch(error => error);
      expect(graph).to.not.be.an.instanceof(Error);

      expect(graph.graphErrors)
        .to.have.property("compilationErrors")
        .to.be.an("array");

      expectedResults.forEach(result => {
        const error = graph.graphErrors.compilationErrors.find((item: dataform.ICompilationError) =>
          result.message.test(item.message)
        );

        expect(error).to.exist;
        expect(error)
          .to.have.property("fileName")
          .that.equals(result.fileName);
        expect(error)
          .to.have.property("stack")
          .that.is.a("string");

        if (result.lineNumber) {
          const err = new Error();
          err.stack = error.stack;
          const stack = stackTrace.parse(err);
          expect(stack).to.be.an("array").that.is.not.empty;
          expect(stack[0])
            .to.have.property("lineNumber")
            .that.equals(result.lineNumber);
        }
      });
    });

    it("bigquery_backwards_compatibility_example", async () => {
      const graph = await compile({ projectDir: "df/examples/bigquery_backwards_compatibility" });

      const tableNames = graph.tables.map((t: dataform.ITable) => t.name);

      // Make sure it compiles.
      expect(tableNames).includes("example");
      const example = graph.tables.filter((t: dataform.ITable) => t.name === "example")[0];
      expect(example.type).equals("table");
      expect(example.query.trim()).equals("select 1 as foo_bar");

      // Make sure we can dry run.
      new Builder(graph, {}, { tables: [] }).build();
    });

    it("operation_refing", async function() {
      const expectedQueries = {
        "test_schema.sample_1": 'create table "test_schema"."sample_1" as select 1 as sample_1',
        "test_schema.sample_2": 'select * from "test_schema"."sample_1"'
      };

      const graph = await compile({ projectDir: "df/examples/redshift_operations" }).catch(
        error => error
      );
      expect(graph).to.not.be.an.instanceof(Error);

      const gErrors = utils.validate(graph);

      expect(gErrors)
        .to.have.property("compilationErrors")
        .to.be.an("array").that.is.empty;
      expect(gErrors)
        .to.have.property("validationErrors")
        .to.be.an("array").that.is.empty;
      expect(graph)
        .to.have.property("operations")
        .to.be.an("array")
        .that.have.lengthOf(Object.keys(expectedQueries).length);

      graph.operations.forEach((op: dataform.IOperation) => {
        expect(op.queries).deep.equals([expectedQueries[op.name as keyof typeof expectedQueries]]);
      });
    });

    it("snowflake_example", async () => {
      const graph = await compile({ projectDir: "df/examples/common_v1" }).catch(error => error);
      expect(graph).to.not.be.an.instanceof(Error);

      const gErrors = utils.validate(graph);

      expect(gErrors)
        .to.have.property("compilationErrors")
        .to.be.an("array").that.is.empty;
      expect(gErrors)
        .to.have.property("validationErrors")
        .to.be.an("array").that.is.empty;

      const mNames = graph.tables.map((t: dataform.ITable) => t.name);

      expect(mNames).includes("DF_INTEGRATION_TEST.EXAMPLE_INCREMENTAL");
      const mIncremental = graph.tables.filter(
        (t: dataform.ITable) => t.name === "DF_INTEGRATION_TEST.EXAMPLE_INCREMENTAL"
      )[0];
      expect(mIncremental.type).equals("incremental");
      expect(mIncremental.query).equals(
        "select convert_timezone('UTC', current_timestamp())::timestamp as ts"
      );
      expect(mIncremental.dependencies).to.be.an("array").that.is.empty;

      expect(mNames).includes("DF_INTEGRATION_TEST.EXAMPLE_TABLE");
      const mTable = graph.tables.filter(
        (t: dataform.ITable) => t.name === "DF_INTEGRATION_TEST.EXAMPLE_TABLE"
      )[0];
      expect(mTable.type).equals("table");
      expect(mTable.query).equals('\nselect * from "DF_INTEGRATION_TEST"."SAMPLE_DATA"');
      expect(mTable.dependencies).deep.equals(["DF_INTEGRATION_TEST.SAMPLE_DATA"]);

      expect(mNames).includes("DF_INTEGRATION_TEST.EXAMPLE_VIEW");
      const mView = graph.tables.filter(
        (t: dataform.ITable) => t.name === "DF_INTEGRATION_TEST.EXAMPLE_VIEW"
      )[0];
      expect(mView.type).equals("view");
      expect(mView.query).equals('\nselect * from "DF_INTEGRATION_TEST"."SAMPLE_DATA"');
      expect(mView.dependencies).deep.equals(["DF_INTEGRATION_TEST.SAMPLE_DATA"]);

      expect(mNames).includes("DF_INTEGRATION_TEST.SAMPLE_DATA");
      const mSampleData = graph.tables.filter(
        (t: dataform.ITable) => t.name === "DF_INTEGRATION_TEST.SAMPLE_DATA"
      )[0];
      expect(mSampleData.type).equals("view");
      expect(mSampleData.query).equals(
        "select 1 as sample_column union all\nselect 2 as sample_column union all\nselect 3 as sample_column"
      );
      expect(mSampleData.dependencies).to.be.an("array").that.is.empty;

      // Check inline tables
      expect(mNames).includes("DF_INTEGRATION_TEST.EXAMPLE_INLINE");
      const exampleInline = graph.tables.filter(
        (t: dataform.ITable) => t.name === "DF_INTEGRATION_TEST.EXAMPLE_INLINE"
      )[0];
      expect(exampleInline.type).equals("inline");
      expect(exampleInline.query).equals('\nselect * from "DF_INTEGRATION_TEST"."SAMPLE_DATA"');
      expect(exampleInline.dependencies).includes("DF_INTEGRATION_TEST.SAMPLE_DATA");

      expect(mNames).includes("DF_INTEGRATION_TEST.EXAMPLE_USING_INLINE");
      const exampleUsingInline = graph.tables.filter(
        (t: dataform.ITable) => t.name === "DF_INTEGRATION_TEST.EXAMPLE_USING_INLINE"
      )[0];
      expect(exampleUsingInline.type).equals("table");
      expect(exampleUsingInline.query).equals(
        '\nselect * from (\nselect * from "DF_INTEGRATION_TEST"."SAMPLE_DATA")\nwhere true'
      );
      expect(exampleUsingInline.dependencies).includes("DF_INTEGRATION_TEST.SAMPLE_DATA");

      const aNames = graph.assertions.map((a: dataform.IAssertion) => a.name);

      expect(aNames).includes("DF_INTEGRATION_TEST_ASSERTIONS.SAMPLE_DATA_ASSERTION");
      const assertion = graph.assertions.filter(
        (a: dataform.IAssertion) =>
          a.name === "DF_INTEGRATION_TEST_ASSERTIONS.SAMPLE_DATA_ASSERTION"
      )[0];
      expect(assertion.query).equals(
        'select * from "DF_INTEGRATION_TEST"."SAMPLE_DATA" where sample_column > 3'
      );
      expect(assertion.dependencies).to.include.members([
        "DF_INTEGRATION_TEST.SAMPLE_DATA",
        "DF_INTEGRATION_TEST.EXAMPLE_TABLE",
        "DF_INTEGRATION_TEST.EXAMPLE_INCREMENTAL",
        "DF_INTEGRATION_TEST.EXAMPLE_VIEW"
      ]);
    });

    it("times out after timeout period during compilation", async () => {
      try {
        await compile({ projectDir: "df/examples/redshift_never_finishes_compiling" });
        fail("Compilation timeout Error expected.");
      } catch (e) {
        expect(e.message).to.equal("Compilation timed out");
      }
    });

    it("dataform.json is valid", async () => {
      try {
        await compile({
          projectDir: path.resolve("df/examples/dataform_json_checks/invalid_warehouse")
        });
        fail("Should have failed.");
      } catch (e) {
        expect(e.message).to.match(/Invalid value on property warehouse: dataform/);
      }
      try {
        await compile({
          projectDir: path.resolve("df/examples/dataform_json_checks/missing_warehouse")
        });
        fail("Should have failed.");
      } catch (e) {
        expect(e.message).to.match(/Missing mandatory property: warehouse/);
      }
      try {
        await compile({
          projectDir: path.resolve("df/examples/dataform_json_checks/invalid_defaultschema")
        });
        fail("Should have failed.");
      } catch (e) {
        expect(e.message).to.match(
          /Invalid value on property defaultSchema: rock&roll. Should only contain alphanumeric characters, underscores and\/or hyphens./
        );
      }
      await compile({
        projectDir: path.resolve("df/examples/dataform_json_checks/valid_dataform_json")
      });
    });
  });

  describe("query", () => {
    it("bigquery_example", () => {
      return query
<<<<<<< HEAD
        .compile('select 1 as ${describe("test")}', {
          projectDir: "df/examples/common_v1",
          projectConfigOverride: { warehouse: "bigquery", gcloudProjectId: "tada-analytics" }
        })
=======
        .compile('select 1 from ${ref("example_view")}', { projectDir: "df/examples/bigquery" })
>>>>>>> 3eb38887
        .then(compiledQuery => {
          expect(compiledQuery).equals(
            "select 1 from `tada-analytics.df_integration_test.example_view`"
          );
        });
    });
  });

  describe("credentials_config", () => {
    const bigqueryCredentials = { projectId: "", credentials: "" };
    const redshiftCredentials = {
      host: "",
      port: 0,
      username: "",
      password: "",
      databaseName: ""
    };
    const snowflakeCredentials = {
      accountId: "",
      username: "",
      password: "",
      role: "",
      databaseName: "",
      warehouse: ""
    };

    ["bigquery", "redshift", "snowflake"].forEach(warehouse => {
      it(`${warehouse}_empty_credentials`, () => {
        expect(() => credentials.coerce(warehouse, null)).to.throw(
          /Credentials JSON object does not conform to protobuf requirements: object expected/
        );
        expect(() => credentials.coerce(warehouse, {})).to.throw(/Missing required properties:/);
      });
    });

    it("warehouse_check", () => {
      expect(() => credentials.coerce("bigquery", bigqueryCredentials)).to.not.throw();
      expect(() => credentials.coerce("redshift", redshiftCredentials)).to.not.throw();
      expect(() => credentials.coerce("snowflake", snowflakeCredentials)).to.not.throw();
      expect(() => credentials.coerce("some_other_warehouse", {})).to.throw(
        /Unrecognized warehouse:/
      );
    });

    [{}, { wrongProperty: "" }, { projectId: "" }].forEach(bigquery => {
      it("bigquery_properties_check", () => {
        expect(() =>
          credentials.coerce("bigquery", JSON.parse(JSON.stringify(bigquery)))
        ).to.throw();

        expect(() =>
          credentials.coerce(
            "bigquery",
            JSON.parse(JSON.stringify({ ...bigqueryCredentials, oneMoreProperty: "" }))
          )
        ).to.not.throw(/Missing required properties/);
      });
    });

    [{}, { wrongProperty: "" }, { host: "" }].forEach(redshift => {
      it("redshift_properties_check", () => {
        expect(() =>
          credentials.coerce("redshift", JSON.parse(JSON.stringify(redshift)))
        ).to.throw();

        expect(() =>
          credentials.coerce(
            "redshift",
            JSON.parse(JSON.stringify({ ...redshiftCredentials, oneMoreProperty: "" }))
          )
        ).to.not.throw(/Missing required properties/);
      });
    });

    [{}, { wrongProperty: "" }, { accountId: "" }].forEach(snowflake => {
      it("snowflake_properties_check", () => {
        expect(() =>
          credentials.coerce("snowflake", JSON.parse(JSON.stringify(snowflake)))
        ).to.throw();

        expect(() =>
          credentials.coerce(
            "snowflake",
            JSON.parse(JSON.stringify({ ...snowflakeCredentials, oneMoreProperty: "" }))
          )
        ).to.not.throw(/Missing required properties/);
      });
    });
  });

  describe("run", () => {
    const TEST_GRAPH: dataform.IExecutionGraph = dataform.ExecutionGraph.create({
      projectConfig: {
        warehouse: "bigquery",
        defaultSchema: "foo",
        assertionSchema: "bar"
      },
      runConfig: {
        fullRefresh: true
      },
      warehouseState: {
        tables: [{ type: "table" }]
      },
      actions: [
        {
          name: "action1",
          dependencies: [],
          tasks: [
            {
              type: "executionTaskType",
              statement: "SELECT foo FROM bar"
            }
          ],
          type: "table",
          target: {
            schema: "schema1",
            name: "target1"
          },
          tableType: "someTableType"
        },
        {
          name: "action2",
          dependencies: ["action1"],
          tasks: [
            {
              type: "executionTaskType2",
              statement: "SELECT bar FROM baz"
            }
          ],
          type: "assertion",
          target: {
            schema: "schema1",
            name: "target1"
          },
          tableType: "someTableType"
        }
      ]
    });

    it("execute", async () => {
      const mockedDbAdapter = mock(BigQueryDbAdapter);
      when(mockedDbAdapter.prepareSchema(anyString())).thenResolve(null);
      when(
        mockedDbAdapter.execute(TEST_GRAPH.actions[0].tasks[0].statement, anything())
      ).thenResolve([]);
      when(
        mockedDbAdapter.execute(TEST_GRAPH.actions[1].tasks[0].statement, anything())
      ).thenReject(new Error("bad statement"));

      const runner = new Runner(instance(mockedDbAdapter), TEST_GRAPH);
      await runner.execute();
      const result = await runner.resultPromise();

      const timeCleanedActions = result.actions.map(action => {
        delete action.executionTime;
        return action;
      });
      result.actions = timeCleanedActions;

      expect(dataform.ExecutedGraph.create(result)).to.deep.equal(
        dataform.ExecutedGraph.create({
          projectConfig: TEST_GRAPH.projectConfig,
          runConfig: TEST_GRAPH.runConfig,
          warehouseState: TEST_GRAPH.warehouseState,
          ok: false,
          actions: [
            {
              name: TEST_GRAPH.actions[0].name,
              tasks: [
                {
                  task: TEST_GRAPH.actions[0].tasks[0],
                  ok: true
                }
              ],
              status: dataform.ActionExecutionStatus.SUCCESSFUL,
              deprecatedOk: true
            },
            {
              name: TEST_GRAPH.actions[1].name,
              tasks: [
                {
                  task: TEST_GRAPH.actions[1].tasks[0],
                  ok: false,
                  error: "bad statement"
                }
              ],
              status: dataform.ActionExecutionStatus.FAILED,
              deprecatedOk: false
            }
          ]
        })
      );
    });

    it("execute_with_cancel", async () => {
      const TEST_GRAPH: dataform.IExecutionGraph = dataform.ExecutionGraph.create({
        projectConfig: {
          warehouse: "bigquery",
          defaultSchema: "foo",
          assertionSchema: "bar"
        },
        warehouseState: {
          tables: []
        },
        actions: [
          {
            name: "action1",
            dependencies: [],
            tasks: [
              {
                type: "statement",
                statement: "some statement"
              }
            ],
            type: "table",
            target: {
              schema: "schema1",
              name: "target1"
            },
            tableType: "table"
          }
        ]
      });

      let wasCancelled = false;
      const mockDbAdapter = {
        execute: (_, { onCancel }) =>
          new Promise((_, reject) => {
            onCancel(() => {
              wasCancelled = true;
              reject(new Error("Run cancelled"));
            });
          }),
        prepareSchema: _ => {
          return Promise.resolve();
        }
      } as IDbAdapter;

      const runner = new Runner(mockDbAdapter, TEST_GRAPH);
      const execution = runner.execute();
      // We want to await the return promise before we actually call cancel.
      // Setting a short (10ms) timeout on calling cancel accomplishes this.
      setTimeout(() => runner.cancel(), 10);
      const result = await execution;
      expect(wasCancelled).is.true;
      // Cancelling a run doesn't actually throw at the top level.
      // The action should fail, and have an appropriate error message.
      expect(result.actions[0].deprecatedOk).is.false;
      expect(result.actions[0].tasks[0].error).to.match(/cancelled/);
    });
  });
});<|MERGE_RESOLUTION|>--- conflicted
+++ resolved
@@ -1271,14 +1271,7 @@
   describe("query", () => {
     it("bigquery_example", () => {
       return query
-<<<<<<< HEAD
-        .compile('select 1 as ${describe("test")}', {
-          projectDir: "df/examples/common_v1",
-          projectConfigOverride: { warehouse: "bigquery", gcloudProjectId: "tada-analytics" }
-        })
-=======
         .compile('select 1 from ${ref("example_view")}', { projectDir: "df/examples/bigquery" })
->>>>>>> 3eb38887
         .then(compiledQuery => {
           expect(compiledQuery).equals(
             "select 1 from `tada-analytics.df_integration_test.example_view`"

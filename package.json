{
  "dependencies": {
    "@bazel/typescript": "^0.24.1",
    "@blueprintjs/core": "^3.10.0",
    "@google-cloud/bigquery": "^1.3.0",
    "@types/chai": "^4.1.7",
    "@types/glob": "^7.1.1",
    "@types/mocha": "^5.2.5",
    "@types/next": "^7.0.5",
    "@types/node": "^9.6.27",
    "@types/react": "^16.7.17",
    "@types/yargs": "^11.1.1",
    "@zeit/next-mdx": "^1.2.0",
    "@zeit/next-typescript": "^1.1.1",
    "babel-plugin-module-resolver": "^3.1.1",
    "chai": "^4.2.0",
    "chalk": "^2.4.2",
    "chokidar": "^2.0.4",
    "copy-webpack-plugin": "^4.6.0",
    "escodegen": "^1.11.0",
    "espree": "^3.5.4",
    "estraverse": "^4.2.0",
    "glob": "^7.1.3",
    "jsdoc": "^3.5.5",
    "lerna": "^3.6.0",
    "minimist": "^1.2.0",
    "mocha": "^5.2.0",
    "next": "^7.0.2",
    "node-redshift": "^0.1.5",
    "pegjs": "^0.10.0",
    "prettier": "^1.14.2",
    "pretty-ms": "^4.0.0",
    "promise-pool-executor": "^1.1.1",
    "protobufjs": "^6.8.8",
    "react": "^16.6.3",
    "react-dom": "^16.6.3",
    "react-media": "^1.9.2",
    "remark": "^10.0.1",
    "remark-highlight.js": "^5.1.0",
    "remark-react": "^5.0.1",
    "remark-slug": "^5.1.1",
    "rimraf": "^2.6.2",
    "semver": "^5.6.0",
    "snowflake-sdk": "^1.1.5",
<<<<<<< HEAD
    "tmp": "0.0.33",
=======
    "stack-trace": "0.0.10",
>>>>>>> 1f77db58
    "ts-node": "^7.0.1",
    "typescript": "^3.2.1",
    "uglify-es": "^3.3.9",
    "uglify-js": "^3.4.9",
    "vm2": "^3.6.3",
    "yargs": "^12.0.1"
  },
  "scripts": {
    "build": "./scripts/build",
    "test": "./scripts/test"
  }
}<|MERGE_RESOLUTION|>--- conflicted
+++ resolved
@@ -42,11 +42,8 @@
     "rimraf": "^2.6.2",
     "semver": "^5.6.0",
     "snowflake-sdk": "^1.1.5",
-<<<<<<< HEAD
+    "stack-trace": "0.0.10",
     "tmp": "0.0.33",
-=======
-    "stack-trace": "0.0.10",
->>>>>>> 1f77db58
     "ts-node": "^7.0.1",
     "typescript": "^3.2.1",
     "uglify-es": "^3.3.9",

--- conflicted
+++ resolved
@@ -21,13 +21,7 @@
     "yargs": "^12.0.1"
   },
   "scripts": {
-<<<<<<< HEAD
-    "bootstrap": "npx lerna bootstrap",
     "build": "./scripts/build",
     "test": "./scripts/test"
-=======
-    "build": "./scripts/build",
-    "test": "./scripts/clean && ./scripts/test"
->>>>>>> 59647037
   }
 }
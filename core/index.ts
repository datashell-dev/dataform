--- conflicted
+++ resolved
@@ -1,14 +1,3 @@
-<<<<<<< HEAD
-import * as compilers from "df/core/compilers";
-import { genIndex } from "df/core/gen_index";
-import { Session } from "df/core/session";
-
-// These exports constitute the public API of @dataform/core.
-// Changes to these will break @dataform/api, so take care!
-export const indexFileGenerator = genIndex;
-export const compiler = compilers.compile;
-export { main } from "df/core/main";
-=======
 import * as adapters from "df/core/adapters";
 import { compile as compiler, compileStandaloneSqlxQuery } from "df/core/compilers";
 import { genIndex as indexFileGenerator } from "df/core/gen_index";
@@ -16,7 +5,6 @@
 import { Session } from "df/core/session";
 import { version } from "df/core/version";
 import { dataform } from "df/protos/ts";
->>>>>>> acb549dc
 
 // Create static session object.
 // This hack just enforces the singleton session object to

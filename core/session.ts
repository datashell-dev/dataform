--- conflicted
+++ resolved
@@ -492,7 +492,6 @@
   }
 
   public finalizeDatabase(database: string): string {
-<<<<<<< HEAD
     return `${database}${this.getDatabaseSuffixWithUnderscore()}`;
   }
 
@@ -502,19 +501,6 @@
 
   public finalizeName(name: string): string {
     return `${this.getTablePrefixWithUnderscore()}${name}`;
-=======
-    return this.adapter().normalizeIdentifier(
-      `${database}${this.getDatabaseSuffixWithUnderscore()}`
-    );
-  }
-
-  public finalizeSchema(schema: string): string {
-    return this.adapter().normalizeIdentifier(`${schema}${this.getSchemaSuffixWithUnderscore()}`);
-  }
-
-  public finalizeName(name: string): string {
-    return this.adapter().normalizeIdentifier(`${this.getTablePrefixWithUnderscore()}${name}`);
->>>>>>> c6feb01f
   }
 
   private getDatabaseSuffixWithUnderscore() {
@@ -906,35 +892,15 @@
       if (!!target.schema) {
         return (
           this.byDatabaseSchemaAndName
-<<<<<<< HEAD
             .get(target.database)
-            .get(target.schema)
-            .get(target.name) || []
+            ?.get(target.schema)
+            ?.get(target.name) || []
         );
       }
-      return this.byDatabaseAndName.get(target.database).get(target.name) || [];
+      return this.byDatabaseAndName.get(target.database)?.get(target.name) || [];
     }
     if (!!target.schema) {
-      return this.bySchemaAndName.get(target.schema).get(target.name) || [];
-=======
-            .get(this.adapter.normalizeIdentifier(target.database))
-            ?.get(this.adapter.normalizeIdentifier(target.schema))
-            ?.get(this.adapter.normalizeIdentifier(target.name)) || []
-        );
-      }
-      return (
-        this.byDatabaseAndName
-          .get(this.adapter.normalizeIdentifier(target.database))
-          ?.get(this.adapter.normalizeIdentifier(target.name)) || []
-      );
-    }
-    if (!!target.schema) {
-      return (
-        this.bySchemaAndName
-          .get(this.adapter.normalizeIdentifier(target.schema))
-          ?.get(this.adapter.normalizeIdentifier(target.name)) || []
-      );
->>>>>>> c6feb01f
+      return this.bySchemaAndName.get(target.schema)?.get(target.name) || [];
     }
     return this.byName.get(target.name) || [];
   }
